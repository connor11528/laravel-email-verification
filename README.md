# Email verification in a Laravel 5.6 app

This app is going to send emails to verify that an email address is real when users sign up. Before their account is active users need
to click a special link that will verify their account and that they're in control of that email address. This is a common 
web functionality we've all experienced when signing up for new accounts online. The impetus for this project is that I deployed 
a Laravel app for people to use and put it behind a login form. Many people used garbage emails to sign up and access the app. 
This isn't protected by default with Laravel's auth scaffold, so let's add it real quick!

<<<<<<< HEAD
> [Source code](https://github.com/connor11528/laravel-email-verification) is available for free on Github.
=======
> Draws heavily from [this tutorial](https://hackernoon.com/how-to-use-queue-in-laravel-5-4-for-email-verification-3617527a7dbf) by Ahmed Khan ([@ahmedkhan847](https://github.com/ahmedkhan847))
>>>>>>> 22f2955c

## Step 1

First step is to create a new Laravel app and generate the generic Laravel auth scaffold:

```
$ php artisan make:auth
```

## Step 2

Head into the Laravel database migrations files and find the **create_users_table** migration. (Hint: it's in **database/migrations**.) 
From there, add two columns to the users table for a token and an is verified field. The verified will default to zero for false.

```
public function up()
{
	Schema::create('users', function (Blueprint $table) {
		$table->increments('id');
		$table->string('name');
		$table->string('email')->unique();
		$table->string('password');
		$table->tinyInteger('verified')->default(0);
		$table->string('email_token')->nullable();
		$table->rememberToken();
		$table->timestamps();
	});
} 
```

## Step 3

Add a queue table for queued jobs and failed jobs, then migrate the database to set it all up.

``` 
$ php artisan queue:table
$ php artisan queue:failed-table
$ php artisan migrate
```

> If you get an error saying access denied, make sure you create a MySQL database for your Laravel app to connect to. You can do that by 
running `mysql -uroot -p` and then the sql command `create database laravelemailverification;`. Download something like [Sequel Pro](https://www.sequelpro.com/) 
to view your tables and database content.

## Step 4

For the migration to work you'll already have to have modified your **.env** file to connect to your database. Now we're going to 
modify it to connect to a queue driver and mail driver. This is going to use the database as a queue driver and gmail for verification
emails.

``` 
APP_URL=http://localhost:8000

QUEUE_DRIVER=database

MAIL_DRIVER=smtp
MAIL_HOST=smtp.gmail.com
MAIL_PORT=587
MAIL_USERNAME=connorleech@gmail.com
MAIL_PASSWORD=
MAIL_ENCRYPTION=tls
MAIL_FROM_ADDRESS=connorleech@gmail.com
MAIL_FROM_NAME="Connor"
```

> For the new values to take effect you may need to run `php artisan config:clear`

> If you are sending emails from Gmail you'll have to turn off additional protections. Head to https://www.google.com/settings/security/lesssecureapps and turn off
this setting. Without this, Google will block your Laravel app's sign in attempts.

## Step 5

Create the email that you want to send to the user. There is a handy artisan command for scaffolding emails:

``` 
$ php artisan make:mail EmailVerification
```

That file is in **app/Mail** and can be modified to look like so: 

``` 
<?php

namespace App\Mail;

use Illuminate\Bus\Queueable;
use Illuminate\Mail\Mailable;
use Illuminate\Queue\SerializesModels;
use Illuminate\Contracts\Queue\ShouldQueue;

class EmailVerification extends Mailable
{
    use Queueable, SerializesModels;
    
    protected $user;

    /**
     * Create a new message instance.
     *
     * @return void
     */
    public function __construct($user)
    {
        $this->user = $user;
    }

    /**
     * Build the message.
     *
     * @return $this
     */
    public function build()
    {
        return $this->view('email.verify_account')->with([
            'email_token' => $this->user->email_token    
        ]);
    }
}
```

## Step 6

Create the email view within **resources/views/email/verify_account.blade.php**:

``` 
<h3>Click the Link To Verify Your Email</h3>
Click the following link to verify your email {{ url('/verifyemail/' . $email_token) }}
```

## Step 7

Now we need to make a new job that will fire off the email:

``` 
$ php artisan make:job SendVerificationEmail
```

That job will live in **app/Jobs**. We pass in the user and send a verification email within this job. In order to have your queue active 
and listening for jobs you need a separate tab from your `php artisan serve` running `php artisan queue:work`. If you are making frontend changes 
you're going to want to have `npm run watch` running in a third tab, but frontend Javascript is out of the scope of this tutorial.

``` 
<?php

namespace App\Jobs;

use Illuminate\Bus\Queueable;
use Illuminate\Queue\SerializesModels;
use Illuminate\Queue\InteractsWithQueue;
use Illuminate\Contracts\Queue\ShouldQueue;
use Illuminate\Foundation\Bus\Dispatchable;
use Mail;
use App\Mail\EmailVerification;

class SendVerificationEmail implements ShouldQueue
{
    use Dispatchable, InteractsWithQueue, Queueable, SerializesModels;

    protected $user;

    /**
     * Create a new job instance.
     *
     * @return void
     */
    public function __construct($user)
    {
        $this->user = $user;
    }

    /**
     * Execute the job.
     *
     * @return void
     */
    public function handle()
    {
        $email = new EmailVerification($this->user);
        Mail::to($this->user->email)->send($email);
    }
}
```

## Step 8

That's it! Register for your application locally and you'll be redirected to the "we sent you an email screen". Check your email, click the link 
and your account will be verified. From there you'll be able to login successfully. All of our testing here is done locally. To get your application
live to the internet you could [deploy to heroku](http://connorleech.info/blog/Deploy-a-Laravel-5-app-to-Heroku/). As an exercise for the reader you 
could switch your queue driver to Redis with Laravel Horizon, or leave it as is and start building the rest of your app.

If you have any questions shoot me an email (above) or hit me up on [twitter](https://twitter.com/Connor11528).

> [Source code](https://github.com/connor11528/laravel-email-verification) is available for free on Github.
<|MERGE_RESOLUTION|>--- conflicted
+++ resolved
@@ -6,11 +6,9 @@
 a Laravel app for people to use and put it behind a login form. Many people used garbage emails to sign up and access the app. 
 This isn't protected by default with Laravel's auth scaffold, so let's add it real quick!
 
-<<<<<<< HEAD
+> Draws heavily from [this tutorial](https://hackernoon.com/how-to-use-queue-in-laravel-5-4-for-email-verification-3617527a7dbf) by Ahmed Khan ([@ahmedkhan847](https://github.com/ahmedkhan847))
+
 > [Source code](https://github.com/connor11528/laravel-email-verification) is available for free on Github.
-=======
-> Draws heavily from [this tutorial](https://hackernoon.com/how-to-use-queue-in-laravel-5-4-for-email-verification-3617527a7dbf) by Ahmed Khan ([@ahmedkhan847](https://github.com/ahmedkhan847))
->>>>>>> 22f2955c
 
 ## Step 1
 
